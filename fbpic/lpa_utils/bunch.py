# Copyright 2016, FBPIC contributors
# Authors: Remi Lehe, Manuel Kirchen, Soeren Jalas
# License: 3-Clause-BSD-LBNL
"""
This file is part of the Fourier-Bessel Particle-In-Cell code (FB-PIC)
It defines a set of utilities for the initialization of an electron bunch.
"""
import numpy as np
from scipy.constants import m_e, c, e, epsilon_0, mu_0
from fbpic.main import adapt_to_grid
from fbpic.particles import Particles

def add_elec_bunch( sim, gamma0, n_e, p_zmin, p_zmax, p_rmin, p_rmax,
                p_nr=2, p_nz=2, p_nt=4, dens_func=None, boost=None,
                direction='forward', filter_currents=True ) :
    """
    Introduce a simple relativistic electron bunch in the simulation,
    along with its space charge field.

    Uniform particle distribution with weights according to density function.

    Parameters
    ----------
    sim : a Simulation object
        The structure that contains the simulation.

    gamma0 : float
        The Lorentz factor of the electrons

    n_e : float (in particles per m^3)
        Density of the electron bunch
<<<<<<< HEAD

    p_zmin, p_zmax : floats
        z positions between which the particles are initialized
=======
    
    p_zmin : float (in meters)
        The minimal z position above which the particles are initialized

    p_zmax : float (in meters)
        The maximal z position below which the particles are initialized

    p_rmin : float (in meters)
        The minimal r position above which the particles are initialized

    p_rmax : float (in meters)
        The maximal r position below which the particles are initialized
>>>>>>> 1f01f918

    p_nz : int
        Number of macroparticles per cell along the z directions

    p_nr : int
        Number of macroparticles per cell along the r directions

    p_nt : int
        Number of macroparticles along the theta direction

    dens_func : callable, optional
        A function of the form : 
        `def dens_func( z, r ) ...`
        where `z` and `r` are 1d arrays, and which returns
        a 1d array containing the density *relative to n_e*
        (i.e. a number between 0 and 1) at the given positions.
    
    boost : a BoostConverter object, optional
        A BoostConverter object defining the Lorentz boost of 
        the simulation.

    filter_currents : bool, optional
        Whether to filter the currents in k space (True by default)
        
    direction : string, optional
        Can be either "forward" or "backward".
        Propagation direction of the beam.
    """

    # Convert parameters to boosted frame
    if boost is not None:
        beta0 = np.sqrt( 1. - 1./gamma0**2 )
        p_zmin, p_zmax = boost.copropag_length( 
            [ p_zmin, p_zmax ], beta_object=beta0 )
        n_e, = boost.copropag_density( [n_e], beta_object=beta0 )
        gamma0, = boost.gamma( [gamma0] )

    # Modify the input parameters p_zmin, p_zmax, r_zmin, r_zmax, so that
    # they fall exactly on the grid, and infer the number of particles
    p_zmin, p_zmax, Npz = adapt_to_grid( sim.fld.interp[0].z,
                                p_zmin, p_zmax, p_nz )
    p_rmin, p_rmax, Npr = adapt_to_grid( sim.fld.interp[0].r,
                                p_rmin, p_rmax, p_nr )

    # Create the electrons
    relat_elec = Particles( q=-e, m=m_e, n=n_e,
                            Npz=Npz, zmin=p_zmin, zmax=p_zmax,
                            Npr=Npr, rmin=p_rmin, rmax=p_rmax,
                            Nptheta=p_nt, dt=sim.dt,
                            continuous_injection=False,
                            dens_func=dens_func, use_cuda=sim.use_cuda,
                            grid_shape=sim.fld.interp[0].Ez.shape )

    # Give them the right velocity
    relat_elec.inv_gamma[:] = 1./gamma0
    relat_elec.uz[:] = np.sqrt( gamma0**2 -1.)

    # Electron beam moving in the background direction
    if direction == 'backward':
        relat_elec.uz[:] *= -1.

    # Add them to the particles of the simulation
    sim.ptcl.append( relat_elec )

    # Get the corresponding space-charge fields
    get_space_charge_fields( sim.fld, [relat_elec], gamma0,
                             filter_currents, direction=direction)


def add_elec_bunch_gaussian( sim, sig_r, sig_z, n_emit, gamma0, sig_gamma, 
                        Q, N, tf=0., zf=0., boost=None,
                        filter_currents=True, save_beam=None ):
    """
    Introduce a relativistic Gaussian electron bunch in the simulation, 
    along with its space charge field.

    The bunch is initialized with a normalized emittance `n_emit`,  
    in such a way that it will be focused at time `tf`, at the position `zf`.
    Thus if `tf` is not 0, the bunch will be initially out of focus.
    (This does not take space charge effects into account.)
    
    Parameters
    ----------
    sim : a Simulation object
        The structure that contains the simulation.
    
    sig_r : float (in meters)
        The transverse RMS bunch size.

    sig_z : float (in meters)
        The longitudinal RMS bunch size.

    n_emit : float (in meters)
        The normalized emittance of the bunch.

    gamma0 : float
        The Lorentz factor of the electrons.
    
    sig_gamma : float
        The absolute energy spread of the bunch.

    Q : float (in Coulomb)
        The total charge of the bunch.

    N : int
        The number of particles the bunch should consist of.
    
    zf: float (in meters), optional
        Position of the focus.

    tf : float (in seconds), optional
        Time at which the bunch reaches focus.

    boost : a BoostConverter object, optional
        A BoostConverter object defining the Lorentz boost of 
        the simulation.

    filter_currents : bool, optional
        Whether to filter the currents in k space (True by default)

    save_beam : string, optional
        Saves the generated beam distribution as an .npz file "string".npz
    """
    # Get Gaussian particle distribution in x,y,z
    x = np.random.normal(0., sig_r, N)
    y = np.random.normal(0., sig_r, N)
    z = np.random.normal(zf, sig_z, N) # with offset in z
    # Define sigma of ux and uy based on normalized emittance
    sig_ur = (n_emit/sig_r)
    # Get Gaussian distribution of transverse normalized momenta ux, uy
    ux = np.random.normal(0., sig_ur, N)
    uy = np.random.normal(0., sig_ur, N)
    # Now we imprint an energy spread on the gammas of each particle
    gamma = np.random.normal(gamma0, sig_gamma, N)
    # Finally we calculate the uz of each particle 
    # from the gamma and the transverse momenta ux, uy
    uz = np.sqrt((gamma**2-1) - ux**2 - uy**2)
    # Get inverse gamma
    inv_gamma = 1./gamma
    # Get weight of each particle
    w = -1. * Q / N

    # Propagate distribution to an out-of-focus position tf.
    # (without taking space charge effects into account)
    if tf != 0.:
        x = x - ux*inv_gamma*c*tf
        y = y - uy*inv_gamma*c*tf
        z = z - uz*inv_gamma*c*tf

    # Create dummy electrons with the correct number of particles
    relat_elec = Particles( q=-e, m=m_e, n=1.,
                            Npz=N, zmin=1., zmax=2.,
                            Npr=1, rmin=0., rmax=1.,
                            Nptheta=1, dt=sim.dt,
                            continuous_injection=False,
                            dens_func=None, use_cuda=sim.use_cuda,
                            grid_shape=sim.fld.interp[0].Ez.shape )

    # Copy generated bunch particles into Particles object.
    relat_elec.x[:] = x
    relat_elec.y[:] = y
    relat_elec.z[:] = z
    relat_elec.ux[:] = ux
    relat_elec.uy[:] = uy
    relat_elec.uz[:] = uz
    relat_elec.inv_gamma[:] = inv_gamma
    relat_elec.w[:] = w

    # Transform particle distribution in 
    # the Lorentz boosted frame, if gamma_boost != 1.
    if boost is not None:
        boost.boost_particles( relat_elec )

    # Get mean gamma
    gamma0 = 1./np.mean(relat_elec.inv_gamma)

    # Add them to the particles of the simulation
    sim.ptcl.append( relat_elec )

    # Save beam distribution to an .npz file
    if save_beam is not None:
        np.savez(save_beam, x=x, y=y, z=z, ux=ux, uy=uy, uz=uz,
            inv_gamma=inv_gamma, w=w)

    # Get the corresponding space-charge fields
    # include a larger tolerance of the deviation of inv_gamma from 1./gamma0
    # to allow for energy spread
    get_space_charge_fields( sim.fld, [relat_elec], gamma0,
                             filter_currents, check_gaminv=False)


def add_elec_bunch_file( sim, filename, Q_tot, z_off=0., boost=None,
                    filter_currents=True, direction='forward' ):
    """
    Introduce a relativistic electron bunch in the simulation,
    along with its space charge field, loading particles from text file.

    Parameters
    ----------
    sim : a Simulation object
        The structure that contains the simulation.

    filename : string
        the file containing the particle phase space in seven columns
        all float, no header
        x [m]  y [m]  z [m]  ux [unitless]  uy [unitless]  uz [unitless]

    Q_tot : float (in Coulomb)
        total charge in bunch

    z_off: float (in meters)
        Shift the particle positions in z by z_off

    boost : a BoostConverter object, optional
        A BoostConverter object defining the Lorentz boost of 
        the simulation.

    filter_currents : bool, optional
        Whether to filter the currents in k space (True by default)
        
    direction : string, optional
        Can be either "forward" or "backward".
        Propagation direction of the beam.
    """
    # Load particle data to numpy array
    particle_data = np.loadtxt(filename)

    # Extract number of particles and average gamma
    N_part = np.shape(particle_data)[0]

    # Create dummy electrons with the correct number of particles
    relat_elec = Particles( q=-e, m=m_e, n=1.,
                            Npz=N_part, zmin=1., zmax=2.,
                            Npr=1, rmin=0., rmax=1.,
                            Nptheta=1, dt=sim.dt,
                            continuous_injection=False,
                            dens_func=None, use_cuda=sim.use_cuda,
                            grid_shape=sim.fld.interp[0].Ez.shape )

    # Replace dummy particle parameters with phase space from text file
    relat_elec.x[:] = particle_data[:,0]
    relat_elec.y[:] = particle_data[:,1]
    relat_elec.z[:] = particle_data[:,2] + z_off
    relat_elec.ux[:] = particle_data[:,3]
    relat_elec.uy[:] = particle_data[:,4]
    relat_elec.uz[:] = particle_data[:,5]
    relat_elec.inv_gamma[:] = 1./np.sqrt( \
        1. + relat_elec.ux**2 + relat_elec.uy**2 + relat_elec.uz**2 )
    # Calculate weights (charge of macroparticle)
    # assuming equally weighted particles as used in particle tracking codes
    # multiply by -1 to make them negatively charged
    relat_elec.w[:] = -1.*Q_tot/N_part

    # Transform particle distribution in 
    # the Lorentz boosted frame, if gamma_boost != 1.
    if boost != None:
        relat_elec = boost.boost_particles( relat_elec )

    # Add them to the particles of the simulation
    sim.ptcl.append( relat_elec )

    # Get the corresponding space-charge fields
    # include a larger tolerance of the deviation of inv_gamma from 1./gamma0
    # to allow for energy spread
    gamma0 = 1./np.mean(relat_elec.inv_gamma)
    get_space_charge_fields( sim.fld, [relat_elec], gamma0,
                             filter_currents, check_gaminv=False,
                             direction = direction)

def get_space_charge_fields( fld, ptcl, gamma, filter_currents=True,
                             check_gaminv=True, direction = 'forward' ) :
    """
    Calculate the space charge field on the grid

    This assumes that all the particles being passed have
    the same gamma factor.

    Parameters
    ----------
    fld : a Fields object
        Contains the values of the fields

    ptcl : a list of Particles object
        (one element per species)
        The list of the species which are relativistic and
        will produce a space charge field. (Do not pass the
        particles which are at rest.)

    gamma : float
        The Lorentz factor of the particles

    filter_currents : bool, optional
       Whether to filter the currents (in k space by default)

    check_gaminv : bool, optional
        Explicitly check that all particles have the same
        gamma factor (assumed by the model)

    direction : string, optional
        Can be either "forward" or "backward".
        Propagation direction of the beam.
    """
    # Check that all the particles have the right gamma
    if check_gaminv:
        for species in ptcl :
            if np.allclose( species.inv_gamma, 1./gamma ) == False :
                raise ValueError("The particles in ptcl do not have "
                            "a Lorentz factor matching gamma. Please check "
                            "that they have been properly initialized.")

    # Project the charge and currents onto the grid
    fld.erase('rho')
    fld.erase('J')
    for species in ptcl :
        species.deposit( fld, 'rho' )
        species.deposit( fld, 'J' )
    fld.divide_by_volume('rho')
    fld.divide_by_volume('J')
    # Convert to the spectral grid
    fld.interp2spect('rho_next')
    fld.interp2spect('J')
    # Filter the currents
    if filter_currents :
        fld.filter_spect('rho_next')
        fld.filter_spect('J')

    # Get the space charge field in spectral space
    for m in range(fld.Nm) :
        get_space_charge_spect( fld.spect[m], gamma, direction )

    # Convert to the interpolation grid
    fld.spect2interp( 'E' )
    fld.spect2interp( 'B' )

    # Move the charge density to rho_prev
    for m in range(fld.Nm) :
        fld.spect[m].push_rho()

def get_space_charge_spect( spect, gamma, direction = 'forward' ) :
    """
    Determine the space charge field in spectral space

    It is assumed that the charge density and current
    have been already deposited on the grid, and converted
    to spectral space.

    Parameters
    ----------
    spect : a SpectralGrid object
        Contains the values of the fields in spectral space

    gamma : float
        The Lorentz factor of the particles which produce the
        space charge field

    direction : string, optional
        Can be either "forward" or "backward".
        Propagation direction of the beam.
    """
    # Speed of the beam
    beta = np.sqrt(1.-1./gamma**2)

    # Propagation direction of the beam
    if direction == 'backward':
        beta *= -1.

    # Get the denominator
    K2 = spect.kr**2 + spect.kz**2 * 1./gamma**2
    K2_corrected = np.where( K2 != 0, K2, 1. )
    inv_K2 = np.where( K2 !=0, 1./K2_corrected, 0. )

    # Get the potentials
    phi = spect.rho_next[:,:]*inv_K2[:,:]/epsilon_0
    Ap = spect.Jp[:,:]*inv_K2[:,:]*mu_0
    Am = spect.Jm[:,:]*inv_K2[:,:]*mu_0
    Az = spect.Jz[:,:]*inv_K2[:,:]*mu_0

    # Deduce the E field
    spect.Ep[:,:] += 0.5*spect.kr * phi + 1.j*beta*c*spect.kz * Ap
    spect.Em[:,:] += -0.5*spect.kr * phi + 1.j*beta*c*spect.kz * Am
    spect.Ez[:,:] += -1.j*spect.kz * phi + 1.j*beta*c*spect.kz * Az

    # Deduce the B field
    spect.Bp[:,:] += -0.5j*spect.kr * Az + spect.kz * Ap
    spect.Bm[:,:] += -0.5j*spect.kr * Az - spect.kz * Am
    spect.Bz[:,:] += 1.j*spect.kr * Ap + 1.j*spect.kr * Am
<|MERGE_RESOLUTION|>--- conflicted
+++ resolved
@@ -29,12 +29,7 @@
 
     n_e : float (in particles per m^3)
         Density of the electron bunch
-<<<<<<< HEAD
-
-    p_zmin, p_zmax : floats
-        z positions between which the particles are initialized
-=======
-    
+
     p_zmin : float (in meters)
         The minimal z position above which the particles are initialized
 
@@ -46,7 +41,6 @@
 
     p_rmax : float (in meters)
         The maximal r position below which the particles are initialized
->>>>>>> 1f01f918
 
     p_nz : int
         Number of macroparticles per cell along the z directions
